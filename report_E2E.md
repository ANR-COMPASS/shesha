# E2E Test Report

<<<<<<< HEAD
*Report generated on 01-Jun-2023 07:02:38 by checkCompass.sh*
=======
*Report generated on 31-May-2023 14:15:52 by checkCompass.sh*
>>>>>>> f8825b1a

[Unit Tests report](report_unit_test.html)

## Summary

|    | Test name                      | Init   | SR@100iter          |   T Init |    T Loop |
|---:|:-------------------------------|:-------|:--------------------|---------:|----------:|
|  0 | test_custom_dm.py              | False  | N/A                 |        0 | 0         |
|  1 | test_custom_dm_diam_dm.py      | False  | N/A                 |        0 | 0         |
|  2 | test_custom_dm_diam_dm_proj.py | False  | N/A                 |        0 | 0         |
|  3 | test_custom_dm_pitch.py        | False  | N/A                 |        0 | 0         |
<<<<<<< HEAD
|  4 | test_pyr3_maskedpix.py         | True   | 0.7534236311912537  |        0 | 0.181774  |
|  5 | test_pyr_ELTpup.py             | False  | N/A                 |        0 | 0         |
|  6 | test_pyr_base.py               | True   | 0.6425961256027222  |        0 | 0.183009  |
|  7 | test_sh_ELTpup.py              | False  | N/A                 |        0 | 0         |
|  8 | test_sh_base.py                | True   | 0.7058399319648743  |        0 | 0.0545758 |
|  9 | test_sh_bpcog.py               | True   | 0.7057091593742371  |        0 | 0.0556447 |
| 10 | test_sh_control_klbasis.py     | True   | 0.6769638061523438  |        0 | 0.0580239 |
| 11 | test_sh_cured.py               | True   | 0.8101580142974854  |        0 | 0.0960395 |
| 12 | test_sh_generic.py             | True   | 0.1397433578968048  |        0 | 0.0561836 |
| 13 | test_sh_generic_linear.py      | True   | 0.1397433578968048  |        0 | 0.0644713 |
| 14 | test_sh_geo.py                 | True   | 0.8506492376327515  |        0 | 0.0496934 |
| 15 | test_sh_influBessel.py         | True   | 0.3271384835243225  |        0 | 0.0624628 |
| 16 | test_sh_influBlacknutt.py      | True   | 0.7113465070724487  |        0 | 0.05665   |
| 17 | test_sh_influGaussian.py       | True   | 0.7080791592597961  |        0 | 0.0585753 |
| 18 | test_sh_influRadialSchwartz.py | True   | 0.7166562080383301  |        0 | 0.0576995 |
| 19 | test_sh_influSquareSchwartz.py | True   | 0.7055971622467041  |        0 | 0.0585822 |
| 20 | test_sh_kl.py                  | False  | N/A                 |        0 | 0         |
| 21 | test_sh_lgs_corr.py            | True   | 0.40904784202575684 |        0 | 0.0741849 |
| 22 | test_sh_lgs_wcog.py            | True   | 0.6934942603111267  |        0 | 0.0665026 |
| 23 | test_sh_modopti.py             | True   | 0.6672616600990295  |        0 | 0.0542825 |
| 24 | test_sh_mv.py                  | True   | 0.7505921721458435  |        0 | 0.0592165 |
| 25 | test_sh_tcog.py                | True   | 0.7058346271514893  |        0 | 0.0535151 |
=======
|  4 | test_pyr3_maskedpix.py         | True   | 0.7534236311912537  |        0 | 0.186098  |
|  5 | test_pyr_ELTpup.py             | False  | N/A                 |        0 | 0         |
|  6 | test_pyr_base.py               | True   | 0.6425961256027222  |        0 | 0.188278  |
|  7 | test_sh_ELTpup.py              | False  | N/A                 |        0 | 0         |
|  8 | test_sh_base.py                | True   | 0.7167712450027466  |        0 | 0.0620468 |
|  9 | test_sh_bpcog.py               | True   | 0.712725043296814   |        0 | 0.0612929 |
| 10 | test_sh_control_klbasis.py     | True   | 0.7313299775123596  |        0 | 0.0603774 |
| 11 | test_sh_cured.py               | True   | 0.8101580142974854  |        0 | 0.104124  |
| 12 | test_sh_generic.py             | True   | 0.1397433578968048  |        0 | 0.0628918 |
| 13 | test_sh_generic_linear.py      | True   | 0.1397433578968048  |        0 | 0.0761074 |
| 14 | test_sh_geo.py                 | True   | 0.8506492376327515  |        0 | 0.05818   |
| 15 | test_sh_influBessel.py         | True   | 0.30245241522789    |        0 | 0.0609266 |
| 16 | test_sh_influBlacknutt.py      | True   | 0.722876787185669   |        0 | 0.059993  |
| 17 | test_sh_influGaussian.py       | True   | 0.7200782895088196  |        0 | 0.0586266 |
| 18 | test_sh_influRadialSchwartz.py | True   | 0.724751353263855   |        0 | 0.0605238 |
| 19 | test_sh_influSquareSchwartz.py | True   | 0.7160112261772156  |        0 | 0.0633124 |
| 20 | test_sh_kl.py                  | False  | N/A                 |        0 | 0         |
| 21 | test_sh_lgs_corr.py            | True   | 0.40904784202575684 |        0 | 0.0780183 |
| 22 | test_sh_lgs_wcog.py            | True   | 0.6934942603111267  |        0 | 0.0676732 |
| 23 | test_sh_modopti.py             | True   | 0.6609103679656982  |        0 | 0.0640732 |
| 24 | test_sh_mv.py                  | True   | 0.7505921721458435  |        0 | 0.064799  |
| 25 | test_sh_tcog.py                | True   | 0.7167202830314636  |        0 | 0.059764  |
>>>>>>> f8825b1a
<|MERGE_RESOLUTION|>--- conflicted
+++ resolved
@@ -1,10 +1,6 @@
 # E2E Test Report
 
-<<<<<<< HEAD
-*Report generated on 01-Jun-2023 07:02:38 by checkCompass.sh*
-=======
 *Report generated on 31-May-2023 14:15:52 by checkCompass.sh*
->>>>>>> f8825b1a
 
 [Unit Tests report](report_unit_test.html)
 
@@ -16,30 +12,6 @@
 |  1 | test_custom_dm_diam_dm.py      | False  | N/A                 |        0 | 0         |
 |  2 | test_custom_dm_diam_dm_proj.py | False  | N/A                 |        0 | 0         |
 |  3 | test_custom_dm_pitch.py        | False  | N/A                 |        0 | 0         |
-<<<<<<< HEAD
-|  4 | test_pyr3_maskedpix.py         | True   | 0.7534236311912537  |        0 | 0.181774  |
-|  5 | test_pyr_ELTpup.py             | False  | N/A                 |        0 | 0         |
-|  6 | test_pyr_base.py               | True   | 0.6425961256027222  |        0 | 0.183009  |
-|  7 | test_sh_ELTpup.py              | False  | N/A                 |        0 | 0         |
-|  8 | test_sh_base.py                | True   | 0.7058399319648743  |        0 | 0.0545758 |
-|  9 | test_sh_bpcog.py               | True   | 0.7057091593742371  |        0 | 0.0556447 |
-| 10 | test_sh_control_klbasis.py     | True   | 0.6769638061523438  |        0 | 0.0580239 |
-| 11 | test_sh_cured.py               | True   | 0.8101580142974854  |        0 | 0.0960395 |
-| 12 | test_sh_generic.py             | True   | 0.1397433578968048  |        0 | 0.0561836 |
-| 13 | test_sh_generic_linear.py      | True   | 0.1397433578968048  |        0 | 0.0644713 |
-| 14 | test_sh_geo.py                 | True   | 0.8506492376327515  |        0 | 0.0496934 |
-| 15 | test_sh_influBessel.py         | True   | 0.3271384835243225  |        0 | 0.0624628 |
-| 16 | test_sh_influBlacknutt.py      | True   | 0.7113465070724487  |        0 | 0.05665   |
-| 17 | test_sh_influGaussian.py       | True   | 0.7080791592597961  |        0 | 0.0585753 |
-| 18 | test_sh_influRadialSchwartz.py | True   | 0.7166562080383301  |        0 | 0.0576995 |
-| 19 | test_sh_influSquareSchwartz.py | True   | 0.7055971622467041  |        0 | 0.0585822 |
-| 20 | test_sh_kl.py                  | False  | N/A                 |        0 | 0         |
-| 21 | test_sh_lgs_corr.py            | True   | 0.40904784202575684 |        0 | 0.0741849 |
-| 22 | test_sh_lgs_wcog.py            | True   | 0.6934942603111267  |        0 | 0.0665026 |
-| 23 | test_sh_modopti.py             | True   | 0.6672616600990295  |        0 | 0.0542825 |
-| 24 | test_sh_mv.py                  | True   | 0.7505921721458435  |        0 | 0.0592165 |
-| 25 | test_sh_tcog.py                | True   | 0.7058346271514893  |        0 | 0.0535151 |
-=======
 |  4 | test_pyr3_maskedpix.py         | True   | 0.7534236311912537  |        0 | 0.186098  |
 |  5 | test_pyr_ELTpup.py             | False  | N/A                 |        0 | 0         |
 |  6 | test_pyr_base.py               | True   | 0.6425961256027222  |        0 | 0.188278  |
@@ -61,5 +33,4 @@
 | 22 | test_sh_lgs_wcog.py            | True   | 0.6934942603111267  |        0 | 0.0676732 |
 | 23 | test_sh_modopti.py             | True   | 0.6609103679656982  |        0 | 0.0640732 |
 | 24 | test_sh_mv.py                  | True   | 0.7505921721458435  |        0 | 0.064799  |
-| 25 | test_sh_tcog.py                | True   | 0.7167202830314636  |        0 | 0.059764  |
->>>>>>> f8825b1a
+| 25 | test_sh_tcog.py                | True   | 0.7167202830314636  |        0 | 0.059764  |