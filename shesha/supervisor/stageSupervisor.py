## @package   shesha.supervisor.stageSupervisor
## @brief     Initialization and execution of a single stage supervisor for cascaded AO systems
## @author    SAXO+ Team <https://github.com/ANR-COMPASS> (Clementine Bechet)
## @version   5.5.0
## @date      2023/01/31
## @copyright GNU Lesser General Public License
#
#  This file is part of COMPASS <https://anr-compass.github.io/compass/>
#
#  Copyright (C) 2011-2023 COMPASS Team <https://github.com/ANR-COMPASS>
#  All rights reserved.
#  Distributed under GNU - LGPL
#
#  COMPASS is free software: you can redistribute it and/or modify it under the terms of the GNU Lesser
#  General Public License as published by the Free Software Foundation, either version 3 of the License,
#  or any later version.
#
#  COMPASS: End-to-end AO simulation tool using GPU acceleration
#  The COMPASS platform was designed to meet the need of high-performance for the simulation of AO systems.
#
#  The final product includes a software package for simulating all the critical subcomponents of AO,
#  particularly in the context of the ELT and a real-time core based on several control approaches,
#  with performances consistent with its integration into an instrument. Taking advantage of the specific
#  hardware architecture of the GPU, the COMPASS tool allows to achieve adequate execution speeds to
#  conduct large simulation campaigns called to the ELT.
#
#  The COMPASS platform can be used to carry a wide variety of simulations to both testspecific components
#  of AO of the E-ELT (such as wavefront analysis device with a pyramid or elongated Laser star), and
#  various systems configurations such as multi-conjugate AO.
#
#  COMPASS is distributed in the hope that it will be useful, but WITHOUT ANY WARRANTY; without even the
#  implied warranty of MERCHANTABILITY or FITNESS FOR A PARTICULAR PURPOSE.
#  See the GNU Lesser General Public License for more details.
#
#  You should have received a copy of the GNU Lesser General Public License along with COMPASS.
#  If not, see <https://www.gnu.org/licenses/lgpl-3.0.txt>.

from shesha.supervisor.compassSupervisor import CompassSupervisor
from shesha.supervisor.components import AtmosCompass, DmCompass, RtcCompass, TargetCompass, TelescopeCompass, WfsCompass
from shesha.supervisor.optimizers import ModalBasis, Calibration, ModalGains
import numpy as np
import time

import shesha.constants as scons

from typing import Iterable


class StageSupervisor(CompassSupervisor):
    """ This class implements a single stage (e.g. first stage, second stage) supervisor
    to handle compass simulations of cascaded AO. The main supervision will be handled by another
    supervisor (manager).

    Attributes inherited from CompassSupervisor:
        context : (CarmaContext) : a CarmaContext instance

        config : (config) : Parameters structure

        is_init : (bool) : Flag equals to True if the supervisor has already been initialized

        iter : (int) : Frame counter

        telescope : (TelescopeComponent) : a TelescopeComponent instance

        atmos : (AtmosComponent) : An AtmosComponent instance

        target : (targetComponent) : A TargetComponent instance

        wfs : (WfsComponent) : A WfsComponent instance

        dms : (DmComponent) : A DmComponent instance

        rtc : (RtcComponent) : A Rtc component instance

        cacao : (bool) : CACAO features enabled in the RTC

        basis : (ModalBasis) : a ModalBasis instance (optimizer)

        calibration : (Calibration) : a Calibration instance (optimizer)

        modalgains : (ModalGains) : a ModalGain instance (optimizer) using CLOSE algorithm
        
        close_modal_gains : (list of floats) : list of the previous values of the modal gains
    """

    def next(self, *, move_atmos: bool = True, nControl: int = 0,
             tar_trace: Iterable[int] = None, wfs_trace: Iterable[int] = None,
             do_control: bool = True, apply_control: bool = True,
             compute_tar_psf: bool = True, stack_wfs_image: bool = False,
             do_centroids: bool = True, compute_corono: bool=True) -> None:
        """Iterates the AO loop, with optional parameters, considering it is a single
        stage and may be called in the middle of WFS frames.
        Overload the CompassSupervisor next() method to arrange tasks orders and allow cascaded
        simulation.

        Kwargs:
            move_atmos: (bool): move the atmosphere for this iteration. Default is True

            nControl: (int): Controller number to use. Default is 0 (single control configuration)

            tar_trace: (List): list of targets to trace. None is equivalent to all (default)

            wfs_trace: (List): list of WFS to trace. None is equivalent to all (default)

            do_control : (bool) : Performs RTC operations if True (Default)

            apply_control: (bool): if True (default), apply control on DMs

            compute_tar_psf : (bool) : If True (default), computes the PSF at the end of the
                                       iteration

<<<<<<< HEAD
            stack_wfs_image : (bool) : If False (default), the Wfs image is computed as 
                                       usual. Otherwise, a newly computed WFS image is accumulated 
                                       to the previous one.
=======
            stack_wfs_image : (bool) : If False (default), the Wfs image is computed as
                                        usual. Otherwise, a newly computed WFS image is accumulated
                                        to the previous one.
>>>>>>> ae7dbe11

            do_centroids : (bool) : If True (default), the last WFS image is stacked and
                                    centroids computation is done. WFS image must be reset before
                                    next loop (in the manager).

            compute_corono: (bool): If True (default), computes the coronagraphic image
        """
        try:
            iter(nControl)
        except TypeError:
            # nControl is not an iterable creating a list
            nControl = [nControl]

        #get the index of the first GEO controller (-1 if there is no GEO controller)
        geo_index = next(( i for i,c in enumerate(self.config.p_controllers)
            if c.type== scons.ControllerType.GEO ), -1)

        if tar_trace is None and self.target is not None:
            tar_trace = range(len(self.config.p_targets))
        if wfs_trace is None and self.wfs is not None:
            wfs_trace = range(len(self.config.p_wfss))

        if move_atmos and self.atmos is not None:
            self.atmos.move_atmos()
        # in case there is at least 1 controller GEO in the controller list : use this one only
        self.tel.update_input_phase()

        if ( geo_index > -1):
            nControl = geo_index

            if tar_trace is not None:
                for t in tar_trace:

                    if apply_control:
                        self.rtc.apply_control(nControl)

                    if self.atmos.is_enable:
                        self.target.raytrace(t, tel=self.tel, atm=self.atmos, ncpa=False)
                    else:
                        self.target.raytrace(t, tel=self.tel, ncpa=False)

                    if do_control and self.rtc is not None:
                        self.rtc.do_control(nControl, sources=self.target.sources)
                        self.target.raytrace(t, dms=self.dms, ncpa=True, reset=False)

                    if self.cacao:
                        self.rtc.publish()

        else:
            # start updating the DM shape
            if apply_control:
                for ncontrol in nControl :
                    # command buffer is updated and commands voltages update is applied
                    self.rtc.apply_control(ncontrol)
                    # Note: clipping is always made by apply_control (CBE. 2023.01.27)

            # start the propagations
            if tar_trace is not None: # already checked at line 213?
                for t in tar_trace:
                    if self.atmos.is_enable:
                        self.target.raytrace(t, tel=self.tel, atm=self.atmos,
                                             dms=self.dms)
                    else:
                        self.target.raytrace(t, tel=self.tel, dms=self.dms)

            if wfs_trace is not None: # already checked at line 215?
                for w in wfs_trace:
                    if self.atmos.is_enable:
                        self.wfs.raytrace(w, tel=self.tel, atm=self.atmos)
                    else:
                        self.wfs.raytrace(w, tel=self.tel)

                    if not self.config.p_wfss[w].open_loop and self.dms is not None:
                        self.wfs.raytrace(w, dms=self.dms, ncpa=False, reset=False)

                    if stack_wfs_image:
                        # accumulate image during sub-integration frames
                        wfs_image = self.wfs.get_wfs_image(w)
                        self.wfs.compute_wfs_image(w)
                        self.wfs.set_wfs_image(w, self.wfs.get_wfs_image(w) + wfs_image)
                    else:
                        self.wfs.compute_wfs_image(w)

            if self.rtc is not None:
                for ncontrol in nControl : # range(len(self.config.p_controllers)):
                    # modified to allow do_centroids when the WFS exposure is over.
                    # Also useful for calibration. (CBE 2023.01.30)
                    if do_centroids:
                        self.rtc.do_centroids(ncontrol)

                    if do_control:
                        self.rtc.do_control(ncontrol)

            if self.cacao:
                self.rtc.publish()


        if compute_tar_psf:
            for tar_index in tar_trace:
                self.target.comp_tar_image(tar_index)
                self.target.comp_strehl(tar_index)

        if self.corono is not None and compute_corono:
            for coro_index in range(len(self.config.p_coronos)):
                self.corono.compute_image(coro_index)

        if self.config.p_controllers[0].close_opti and (not self.rtc._rtc.d_control[0].open_loop):
            self.modalgains.update_mgains()
            self.close_modal_gains.append(self.modalgains.get_modal_gains())

        self.iter += 1


    def reset(self):
        """
        Reset the simulation to return to its original state.
<<<<<<< HEAD
        Overwrites the compassSupervisor reset function, reseting explicitely the WFS image, to force a new integration of the frame.
=======
        Overwrites the compassSupervisor reset function, reseting explicitely the WFS image,
        to force a new integration of the frame.
>>>>>>> ae7dbe11
        """
        self.atmos.reset_turbu()
        self.wfs.reset_noise()
        for w in range(len(self.config.p_wfss)):
            self.wfs.set_wfs_image(w, self.wfs.get_wfs_image(w)*0)
        for tar_index in range(len(self.config.p_targets)):
            self.target.reset_strehl(tar_index)

        self.dms.reset_dm()
        self.rtc.open_loop()
        self.rtc.close_loop()

    def reset_wfs_exposure(self):
        """                                                                              
        Reset the wfs exposure. Required for cascaded AO simulations.
        """
        for w in range(len(self.config.p_wfss)):
            self.wfs.set_wfs_image(w, self.wfs.get_wfs_image(w)*0)
<|MERGE_RESOLUTION|>--- conflicted
+++ resolved
@@ -109,15 +109,9 @@
             compute_tar_psf : (bool) : If True (default), computes the PSF at the end of the
                                        iteration
 
-<<<<<<< HEAD
             stack_wfs_image : (bool) : If False (default), the Wfs image is computed as 
                                        usual. Otherwise, a newly computed WFS image is accumulated 
                                        to the previous one.
-=======
-            stack_wfs_image : (bool) : If False (default), the Wfs image is computed as
-                                        usual. Otherwise, a newly computed WFS image is accumulated
-                                        to the previous one.
->>>>>>> ae7dbe11
 
             do_centroids : (bool) : If True (default), the last WFS image is stacked and
                                     centroids computation is done. WFS image must be reset before
@@ -234,12 +228,7 @@
     def reset(self):
         """
         Reset the simulation to return to its original state.
-<<<<<<< HEAD
         Overwrites the compassSupervisor reset function, reseting explicitely the WFS image, to force a new integration of the frame.
-=======
-        Overwrites the compassSupervisor reset function, reseting explicitely the WFS image,
-        to force a new integration of the frame.
->>>>>>> ae7dbe11
         """
         self.atmos.reset_turbu()
         self.wfs.reset_noise()
