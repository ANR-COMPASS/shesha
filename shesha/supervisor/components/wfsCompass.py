--- conflicted
+++ resolved
@@ -350,10 +350,6 @@
             print("GS magnitude is now %f on WFS %d" % (mag, wfs_index))
             self._config.p_wfss[wfs_index].set_gsmag(mag)
             self._config.p_wfss[wfs_index]._nphotons = wfs.nphot
-<<<<<<< HEAD
-            
-=======
->>>>>>> 4407b310
 
     def compute_wfs_image(self, wfs_index : int, *, noise: bool = True) -> None:
         """ Computes the image produced by the WFS from its phase screen
