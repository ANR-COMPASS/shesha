--- conflicted
+++ resolved
@@ -692,11 +692,7 @@
     # Last triangle has a special treatment because it crosses the axis
     # with theta=0=2pi
     n = x.shape[0]  # number of corners of polygon
-<<<<<<< HEAD
-    indx, indy = (np.array([], dtype=np.int32), np.array([], dtype=np.int32))
-=======
     indx, indy = (np.array([], dtype=np.int64), np.array([], dtype=np.int64))
->>>>>>> 4407b310
     distedge = np.array([], dtype=np.float32)
     for i in range(n):
         j = i + 1  # j=element next i except when i==n : then j=0 (cycling)
